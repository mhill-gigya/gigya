--- conflicted
+++ resolved
@@ -840,10 +840,8 @@
     type?: AccountsSchemaType;
 }
 export interface AccountsSubscriptionSetSchemaField extends AccountsProfileSetSchemaField {
-<<<<<<< HEAD
     doubleOptIn? : boolean;
     description? : string | null;
-=======
     type?: AccountsSchemaType;
 }
 export interface AccountsPreferencesSetSchemaField extends AccountsProfileSetSchemaField {
@@ -852,7 +850,6 @@
     minDocDate?: string;
     currentDocVersion?: number;
     minDocVersion?: number;
->>>>>>> fd842eb7
 }
 export interface AccountsGetSchemaParams {
     filter?: 'full' | 'explicitOnly' | 'clientOnly';
