--- conflicted
+++ resolved
@@ -815,10 +815,7 @@
     type?: AccountsSchemaType;
 }
 export interface AccountsSubscriptionSetSchemaField extends AccountsProfileSetSchemaField {
-<<<<<<< HEAD
     type?: AccountsSchemaType;
-=======
->>>>>>> 480771c4
 }
 
 export interface AccountsGetSchemaParams {
