--- conflicted
+++ resolved
@@ -4,11 +4,7 @@
   "keywords": [
     "gigya"
   ],
-<<<<<<< HEAD
-  "version": "2.0.38",
-=======
   "version": "2.0.39",
->>>>>>> 4596d1a0
   "author": {
     "name": "Scott Hovestadt",
     "email": "scott.hovestadt@gmail.com"
